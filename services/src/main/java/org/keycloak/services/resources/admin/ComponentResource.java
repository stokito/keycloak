/*
 * Copyright 2016 Red Hat, Inc. and/or its affiliates
 * and other contributors as indicated by the @author tags.
 *
 * Licensed under the Apache License, Version 2.0 (the "License");
 * you may not use this file except in compliance with the License.
 * You may obtain a copy of the License at
 *
 * http://www.apache.org/licenses/LICENSE-2.0
 *
 * Unless required by applicable law or agreed to in writing, software
 * distributed under the License is distributed on an "AS IS" BASIS,
 * WITHOUT WARRANTIES OR CONDITIONS OF ANY KIND, either express or implied.
 * See the License for the specific language governing permissions and
 * limitations under the License.
 */
package org.keycloak.services.resources.admin;

import org.jboss.resteasy.spi.NotFoundException;
import org.keycloak.common.ClientConnection;
import org.keycloak.component.ComponentModel;
import org.keycloak.component.ComponentValidationException;
import org.keycloak.events.admin.OperationType;
import org.keycloak.models.KeycloakSession;
import org.keycloak.models.RealmModel;
import org.keycloak.models.utils.ModelToRepresentation;
import org.keycloak.models.utils.RepresentationToModel;
import org.keycloak.representations.idm.ComponentRepresentation;
import org.keycloak.services.ErrorResponse;
import org.keycloak.services.ServicesLogger;

import javax.ws.rs.Consumes;
import javax.ws.rs.DELETE;
import javax.ws.rs.GET;
import javax.ws.rs.POST;
import javax.ws.rs.PUT;
import javax.ws.rs.Path;
import javax.ws.rs.PathParam;
import javax.ws.rs.Produces;
import javax.ws.rs.QueryParam;
import javax.ws.rs.core.Context;
import javax.ws.rs.core.HttpHeaders;
import javax.ws.rs.core.MediaType;
import javax.ws.rs.core.Response;
import javax.ws.rs.core.UriInfo;
import java.util.Collections;
import java.util.LinkedList;
import java.util.List;

/**
 * @author <a href="mailto:bill@burkecentral.com">Bill Burke</a>
 * @version $Revision: 1 $
 */
public class ComponentResource {
    protected static final ServicesLogger logger = ServicesLogger.ROOT_LOGGER;

    protected RealmModel realm;

    protected RealmAuth auth;

    protected AdminEventBuilder adminEvent;

    @Context
    protected ClientConnection clientConnection;

    @Context
    protected UriInfo uriInfo;

    @Context
    protected KeycloakSession session;

    @Context
    protected HttpHeaders headers;

    public ComponentResource(RealmModel realm, RealmAuth auth, AdminEventBuilder adminEvent) {
        this.auth = auth;
        this.realm = realm;
        this.adminEvent = adminEvent;

        auth.init(RealmAuth.Resource.USER);
    }

    @GET
    @Produces(MediaType.APPLICATION_JSON)
    public List<ComponentRepresentation> getComponents(@QueryParam("parent") String parent, @QueryParam("type") String type) {
        auth.requireManage();
        List<ComponentModel> components = Collections.EMPTY_LIST;
        if (parent == null) {
            components = realm.getComponents();

        } else if (type == null) {
            components = realm.getComponents(parent);
        } else {
            components = realm.getComponents(parent, type);
        }
        List<ComponentRepresentation> reps = new LinkedList<>();
        for (ComponentModel component : components) {
<<<<<<< HEAD
            ComponentRepresentation rep = getRepresentation(component);
=======
            ComponentRepresentation rep = ModelToRepresentation.toRepresentation(session, component, false);
>>>>>>> cec13dae
            reps.add(rep);
        }
        return reps;
    }

    protected ComponentRepresentation getRepresentation(ComponentModel component) {
        return ModelToRepresentation.toRepresentation(component);
    }

    @POST
    @Consumes(MediaType.APPLICATION_JSON)
    public Response create(ComponentRepresentation rep) {
        auth.requireManage();
        try {
            ComponentModel model = RepresentationToModel.toModel(session, rep);
            if (model.getParentId() == null) model.setParentId(realm.getId());
            adminEvent.operation(OperationType.CREATE).resourcePath(uriInfo, model.getId()).representation(rep).success();

            model = realm.addComponentModel(model);
            return Response.created(uriInfo.getAbsolutePathBuilder().path(model.getId()).build()).build();
        } catch (ComponentValidationException e) {
            return ErrorResponse.error(e.getMessage(), Response.Status.BAD_REQUEST);
        }
    }

    @GET
    @Path("{id}")
    @Produces(MediaType.APPLICATION_JSON)
    public ComponentRepresentation getComponent(@PathParam("id") String id) {
        auth.requireManage();
        ComponentModel model = realm.getComponent(id);
        if (model == null) {
            throw new NotFoundException("Could not find component");
        }
<<<<<<< HEAD
        return getRepresentation(model);


=======
        return ModelToRepresentation.toRepresentation(session, model, false);
>>>>>>> cec13dae
    }

    @PUT
    @Path("{id}")
    @Consumes(MediaType.APPLICATION_JSON)
    public void updateComponent(@PathParam("id") String id, ComponentRepresentation rep) {
        auth.requireManage();
        ComponentModel model = realm.getComponent(id);
        if (model == null) {
            throw new NotFoundException("Could not find component");
        }
        RepresentationToModel.updateComponent(session, rep, model, false);
        adminEvent.operation(OperationType.UPDATE).resourcePath(uriInfo, model.getId()).representation(rep).success();
        realm.updateComponent(model);

    }
    @DELETE
    @Path("{id}")
    public void removeComponent(@PathParam("id") String id) {
        auth.requireManage();
        ComponentModel model = realm.getComponent(id);
        if (model == null) {
            throw new NotFoundException("Could not find component");
        }
        adminEvent.operation(OperationType.DELETE).resourcePath(uriInfo, model.getId()).success();
        realm.removeComponent(model);

    }



}<|MERGE_RESOLUTION|>--- conflicted
+++ resolved
@@ -56,9 +56,9 @@
 
     protected RealmModel realm;
 
-    protected RealmAuth auth;
+    private RealmAuth auth;
 
-    protected AdminEventBuilder adminEvent;
+    private AdminEventBuilder adminEvent;
 
     @Context
     protected ClientConnection clientConnection;
@@ -95,18 +95,10 @@
         }
         List<ComponentRepresentation> reps = new LinkedList<>();
         for (ComponentModel component : components) {
-<<<<<<< HEAD
-            ComponentRepresentation rep = getRepresentation(component);
-=======
             ComponentRepresentation rep = ModelToRepresentation.toRepresentation(session, component, false);
->>>>>>> cec13dae
             reps.add(rep);
         }
         return reps;
-    }
-
-    protected ComponentRepresentation getRepresentation(ComponentModel component) {
-        return ModelToRepresentation.toRepresentation(component);
     }
 
     @POST
@@ -134,13 +126,7 @@
         if (model == null) {
             throw new NotFoundException("Could not find component");
         }
-<<<<<<< HEAD
-        return getRepresentation(model);
-
-
-=======
         return ModelToRepresentation.toRepresentation(session, model, false);
->>>>>>> cec13dae
     }
 
     @PUT
