<<<<<<< HEAD
<?xml version="1.0"?>
<project xmlns="http://maven.apache.org/POM/4.0.0" xmlns:xsi="http://www.w3.org/2001/XMLSchema-instance"
         xsi:schemaLocation="http://maven.apache.org/POM/4.0.0 http://maven.apache.org/maven-v4_0_0.xsd">
    <parent>
        <artifactId>keycloak-testsuite-pom</artifactId>
        <groupId>org.keycloak</groupId>
        <version>1.0-beta-4-SNAPSHOT</version>
        <relativePath>../pom.xml</relativePath>
    </parent>
    <modelVersion>4.0.0</modelVersion>

    <artifactId>keycloak-testsuite-integration</artifactId>
    <name>Keycloak Integration TestSuite</name>
    <description />

    <dependencyManagement>
        <dependencies>
            <dependency>
                <groupId>org.keycloak</groupId>
                <artifactId>keycloak-as7-adapter</artifactId>
                <version>${project.version}</version>
            </dependency>
        </dependencies>
    </dependencyManagement>

    <dependencies>
        <dependency>
            <groupId>org.jboss.spec.javax.servlet</groupId>
            <artifactId>jboss-servlet-api_3.0_spec</artifactId>
        </dependency>
        <dependency>
            <groupId>org.jboss.resteasy</groupId>
            <artifactId>jaxrs-api</artifactId>
            <version>${resteasy.version.latest}</version>
        </dependency>
        <dependency>
            <groupId>org.jboss.resteasy</groupId>
            <artifactId>resteasy-jaxrs</artifactId>
            <version>${resteasy.version.latest}</version>
            <exclusions>
                <exclusion>
                    <groupId>log4j</groupId>
                    <artifactId>log4j</artifactId>
                </exclusion>
                <exclusion>
                    <groupId>org.slf4j</groupId>
                    <artifactId>slf4j-api</artifactId>
                </exclusion>
                <exclusion>
                    <groupId>org.slf4j</groupId>
                    <artifactId>slf4j-simple</artifactId>
                </exclusion>
            </exclusions>
        </dependency>
        <dependency>
            <groupId>org.jboss.resteasy</groupId>
            <artifactId>resteasy-client</artifactId>
            <version>${resteasy.version.latest}</version>
        </dependency>
        <dependency>
            <groupId>org.jboss.resteasy</groupId>
            <artifactId>resteasy-crypto</artifactId>
            <version>${resteasy.version.latest}</version>
        </dependency>
        <dependency>
            <groupId>org.jboss.resteasy</groupId>
            <artifactId>resteasy-multipart-provider</artifactId>
            <version>${resteasy.version.latest}</version>
        </dependency>
        <dependency>
            <groupId>org.jboss.resteasy</groupId>
            <artifactId>resteasy-jackson-provider</artifactId>
            <version>${resteasy.version.latest}</version>
        </dependency>
        <dependency>
            <groupId>org.jboss.resteasy</groupId>
            <artifactId>resteasy-undertow</artifactId>
            <version>${resteasy.version.latest}</version>
        </dependency>
        <dependency>
            <groupId>com.google.zxing</groupId>
            <artifactId>javase</artifactId>
        </dependency>
        <dependency>
            <groupId>org.bouncycastle</groupId>
            <artifactId>bcprov-jdk16</artifactId>
        </dependency>
        <dependency>
            <groupId>org.keycloak</groupId>
            <artifactId>keycloak-audit-api</artifactId>
            <version>${project.version}</version>
        </dependency>
        <dependency>
            <groupId>org.keycloak</groupId>
            <artifactId>keycloak-audit-jpa</artifactId>
            <version>${project.version}</version>
        </dependency>
        <dependency>
            <groupId>org.keycloak</groupId>
            <artifactId>keycloak-audit-jboss-logging</artifactId>
            <version>${project.version}</version>
        </dependency>
        <dependency>
            <groupId>org.keycloak</groupId>
            <artifactId>keycloak-audit-email</artifactId>
            <version>${project.version}</version>
        </dependency>
        <dependency>
            <groupId>org.keycloak</groupId>
            <artifactId>keycloak-core</artifactId>
            <version>${project.version}</version>
        </dependency>
        <dependency>
            <groupId>org.keycloak</groupId>
            <artifactId>keycloak-core-jaxrs</artifactId>
            <version>${project.version}</version>
        </dependency>
        <dependency>
            <groupId>org.keycloak</groupId>
            <artifactId>keycloak-services</artifactId>
            <version>${project.version}</version>
        </dependency>
        <dependency>
            <groupId>org.keycloak</groupId>
            <artifactId>keycloak-connections-jpa</artifactId>
            <version>${project.version}</version>
        </dependency>
        <dependency>
            <groupId>org.keycloak</groupId>
            <artifactId>keycloak-connections-mongo</artifactId>
            <version>${project.version}</version>
        </dependency>
        <dependency>
            <groupId>org.keycloak</groupId>
            <artifactId>keycloak-model-jpa</artifactId>
            <version>${project.version}</version>
        </dependency>
        <dependency>
            <groupId>org.keycloak</groupId>
            <artifactId>keycloak-model-sessions-mem</artifactId>
            <version>${project.version}</version>
        </dependency>
        <dependency>
            <groupId>org.keycloak</groupId>
            <artifactId>keycloak-model-sessions-jpa</artifactId>
            <version>${project.version}</version>
        </dependency>
        <dependency>
            <groupId>org.keycloak</groupId>
            <artifactId>keycloak-model-sessions-mongo</artifactId>
            <version>${project.version}</version>
        </dependency>
        <dependency>
            <groupId>org.keycloak</groupId>
            <artifactId>keycloak-invalidation-cache-model</artifactId>
            <version>${project.version}</version>
        </dependency>
        <dependency>
            <groupId>org.keycloak</groupId>
            <artifactId>keycloak-timer-api</artifactId>
            <version>${project.version}</version>
        </dependency>
        <dependency>
            <groupId>org.keycloak</groupId>
            <artifactId>keycloak-timer-basic</artifactId>
            <version>${project.version}</version>
        </dependency>
        <dependency>
            <groupId>org.keycloak</groupId>
            <artifactId>keycloak-js-adapter</artifactId>
            <version>${project.version}</version>
        </dependency>
        <dependency>
            <groupId>org.keycloak</groupId>
            <artifactId>keycloak-undertow-adapter</artifactId>
            <version>${project.version}</version>
        </dependency>
        <dependency>
            <groupId>org.apache.httpcomponents</groupId>
            <artifactId>httpclient</artifactId>
            <version>${keycloak.apache.httpcomponents.version}</version>
        </dependency>

        <!--
        <dependency>
            <groupId>org.keycloak</groupId>
            <artifactId>keycloak-model-picketlink</artifactId>
            <version>${project.version}</version>
        </dependency>
        -->
        <dependency>
            <groupId>org.keycloak</groupId>
            <artifactId>keycloak-social-core</artifactId>
            <version>${project.version}</version>
        </dependency>
        <dependency>
            <groupId>org.keycloak</groupId>
            <artifactId>keycloak-social-github</artifactId>
            <version>${project.version}</version>
        </dependency>
        <dependency>
            <groupId>org.keycloak</groupId>
            <artifactId>keycloak-social-google</artifactId>
            <version>${project.version}</version>
        </dependency>
        <dependency>
            <groupId>org.keycloak</groupId>
            <artifactId>keycloak-social-twitter</artifactId>
            <version>${project.version}</version>
        </dependency>
        <dependency>
            <groupId>org.twitter4j</groupId>
            <artifactId>twitter4j-core</artifactId>
        </dependency>
        <dependency>
            <groupId>org.keycloak</groupId>
            <artifactId>keycloak-social-facebook</artifactId>
            <version>${project.version}</version>
        </dependency>
        <dependency>
            <groupId>org.keycloak</groupId>
            <artifactId>keycloak-forms-common-freemarker</artifactId>
            <version>${project.version}</version>
        </dependency>
        <dependency>
            <groupId>org.freemarker</groupId>
            <artifactId>freemarker</artifactId>
        </dependency>
        <dependency>
            <groupId>org.keycloak</groupId>
            <artifactId>keycloak-forms-common-themes</artifactId>
            <version>${project.version}</version>
        </dependency>
        <dependency>
            <groupId>org.keycloak</groupId>
            <artifactId>keycloak-email-api</artifactId>
            <version>${project.version}</version>
        </dependency>
        <dependency>
            <groupId>org.keycloak</groupId>
            <artifactId>keycloak-email-freemarker</artifactId>
            <version>${project.version}</version>
        </dependency>
        <dependency>
            <groupId>org.keycloak</groupId>
            <artifactId>keycloak-account-api</artifactId>
            <version>${project.version}</version>
        </dependency>
        <dependency>
            <groupId>org.keycloak</groupId>
            <artifactId>keycloak-account-freemarker</artifactId>
            <version>${project.version}</version>
        </dependency>
        <dependency>
            <groupId>org.keycloak</groupId>
            <artifactId>keycloak-login-api</artifactId>
            <version>${project.version}</version>
        </dependency>
        <dependency>
            <groupId>org.keycloak</groupId>
            <artifactId>keycloak-login-freemarker</artifactId>
            <version>${project.version}</version>
        </dependency>
        <dependency>
            <groupId>org.keycloak</groupId>
            <artifactId>keycloak-authentication-api</artifactId>
            <version>${project.version}</version>
        </dependency>
        <dependency>
            <groupId>org.keycloak</groupId>
            <artifactId>keycloak-authentication-model</artifactId>
            <version>${project.version}</version>
        </dependency>
        <dependency>
            <groupId>org.keycloak</groupId>
            <artifactId>keycloak-picketlink-api</artifactId>
            <version>${project.version}</version>
        </dependency>
        <dependency>
            <groupId>org.keycloak</groupId>
            <artifactId>keycloak-picketlink-realm</artifactId>
            <version>${project.version}</version>
        </dependency>

        <dependency>
            <groupId>org.keycloak</groupId>
            <artifactId>keycloak-export-import-api</artifactId>
            <version>${project.version}</version>
        </dependency>
        <dependency>
            <groupId>org.keycloak</groupId>
            <artifactId>keycloak-export-import-impl</artifactId>
            <version>${project.version}</version>
        </dependency>

        <dependency>
            <groupId>org.jboss.logging</groupId>
            <artifactId>jboss-logging</artifactId>
        </dependency>
        <dependency>
            <groupId>log4j</groupId>
            <artifactId>log4j</artifactId>
        </dependency>
        <dependency>
            <groupId>io.undertow</groupId>
            <artifactId>undertow-servlet</artifactId>
        </dependency>
        <dependency>
            <groupId>io.undertow</groupId>
            <artifactId>undertow-core</artifactId>
        </dependency>
        <dependency>
            <groupId>org.codehaus.jackson</groupId>
            <artifactId>jackson-core-asl</artifactId>
        </dependency>
        <dependency>
            <groupId>org.codehaus.jackson</groupId>
            <artifactId>jackson-mapper-asl</artifactId>
        </dependency>
        <dependency>
            <groupId>org.codehaus.jackson</groupId>
            <artifactId>jackson-xc</artifactId>
        </dependency>
        <dependency>
            <groupId>junit</groupId>
            <artifactId>junit</artifactId>
        </dependency>
        <dependency>
            <groupId>org.hamcrest</groupId>
            <artifactId>hamcrest-all</artifactId>
        </dependency>
        <dependency>
            <groupId>org.hibernate.javax.persistence</groupId>
            <artifactId>hibernate-jpa-2.0-api</artifactId>
        </dependency>
        <dependency>
            <groupId>com.h2database</groupId>
            <artifactId>h2</artifactId>
        </dependency>
        <dependency>
            <groupId>org.hibernate</groupId>
            <artifactId>hibernate-entitymanager</artifactId>
        </dependency>
        <dependency>
            <groupId>com.icegreen</groupId>
            <artifactId>greenmail</artifactId>
            <exclusions>
                <exclusion>
                    <groupId>org.slf4j</groupId>
                    <artifactId>slf4j-api</artifactId>
                </exclusion>
            </exclusions>
        </dependency>
        <dependency>
            <groupId>org.seleniumhq.selenium</groupId>
            <artifactId>selenium-java</artifactId>
        </dependency>
        <dependency>
            <groupId>xml-apis</groupId>
            <artifactId>xml-apis</artifactId>
        </dependency>
        <dependency>
            <groupId>org.seleniumhq.selenium</groupId>
            <artifactId>selenium-chrome-driver</artifactId>
        </dependency>

        <!-- Mongo dependencies specified here and not in mongo profile, just to allow running tests from IDE -->
        <dependency>
            <groupId>org.keycloak</groupId>
            <artifactId>keycloak-model-mongo</artifactId>
            <version>${project.version}</version>
        </dependency>
        <dependency>
            <groupId>org.keycloak</groupId>
            <artifactId>keycloak-audit-mongo</artifactId>
            <version>${project.version}</version>
        </dependency>
        <dependency>
            <groupId>org.mongodb</groupId>
            <artifactId>mongo-java-driver</artifactId>
        </dependency>

        <!-- Encrypted ZIP -->
        <dependency>
            <groupId>de.idyl</groupId>
            <artifactId>winzipaes</artifactId>
        </dependency>

        <!-- This adds couple of other dependencies (like picketlink) -->
        <dependency>
            <groupId>org.keycloak</groupId>
            <artifactId>keycloak-model-tests</artifactId>
            <version>${project.version}</version>
        </dependency>

    </dependencies>
    <build>
        <plugins>
            <plugin>
                <groupId>org.apache.maven.plugins</groupId>
                <artifactId>maven-deploy-plugin</artifactId>
                <configuration>
                    <skip>true</skip>
                </configuration>
            </plugin>
            <plugin>
                <groupId>org.apache.maven.plugins</groupId>
                <artifactId>maven-compiler-plugin</artifactId>
                <configuration>
                    <source>${maven.compiler.source}</source>
                    <target>${maven.compiler.target}</target>
                </configuration>
            </plugin>
            <plugin>
                <groupId>org.codehaus.mojo</groupId>
                <artifactId>exec-maven-plugin</artifactId>
                <configuration>
                    <workingDirectory>${project.basedir}</workingDirectory>
                </configuration>
            </plugin>
        </plugins>
    </build>

    <profiles>
        <profile>
            <id>keycloak-server</id>
            <build>
                <plugins>
                    <plugin>
                        <groupId>org.codehaus.mojo</groupId>
                        <artifactId>exec-maven-plugin</artifactId>
                        <configuration>
                            <mainClass>org.keycloak.testutils.KeycloakServer</mainClass>
                        </configuration>
                    </plugin>
                </plugins>
            </build>
        </profile>
        <profile>
            <id>mail-server</id>
            <build>
                <plugins>
                    <plugin>
                        <groupId>org.codehaus.mojo</groupId>
                        <artifactId>exec-maven-plugin</artifactId>
                        <configuration>
                            <mainClass>org.keycloak.testutils.MailServer</mainClass>
                        </configuration>
                    </plugin>
                </plugins>
            </build>
        </profile>
        <profile>
            <id>totp</id>
            <build>
                <plugins>
                    <plugin>
                        <groupId>org.codehaus.mojo</groupId>
                        <artifactId>exec-maven-plugin</artifactId>
                        <configuration>
                            <mainClass>org.keycloak.testutils.TotpGenerator</mainClass>
                        </configuration>
                    </plugin>
                </plugins>
            </build>
        </profile>

        <profile>
            <id>mongo</id>
            <activation>
                <property>
                    <name>keycloak.model.provider</name>
                    <value>mongo</value>
                </property>
            </activation>

            <properties>
                <keycloak.model.mongo.host>localhost</keycloak.model.mongo.host>
                <keycloak.model.mongo.port>27018</keycloak.model.mongo.port>
                <keycloak.model.mongo.db>keycloak</keycloak.model.mongo.db>
                <keycloak.model.mongo.clearOnStartup>true</keycloak.model.mongo.clearOnStartup>
                <keycloak.model.mongo.bindIp>127.0.0.1</keycloak.model.mongo.bindIp>
            </properties>

            <build>
                <plugins>

                    <!-- Postpone tests to "integration-test" phase, so that we can bootstrap embedded mongo on 27018 before running tests -->
                    <plugin>
                        <groupId>org.apache.maven.plugins</groupId>
                        <artifactId>maven-surefire-plugin</artifactId>
                        <executions>
                            <execution>
                                <id>test</id>
                                <phase>integration-test</phase>
                                <goals>
                                    <goal>test</goal>
                                </goals>
                                <configuration>
                                    <systemPropertyVariables>
                                        <keycloak.model.provider>mongo</keycloak.model.provider>
                                        <keycloak.model.mongo.host>${keycloak.model.mongo.host}</keycloak.model.mongo.host>
                                        <keycloak.model.mongo.port>${keycloak.model.mongo.port}</keycloak.model.mongo.port>
                                        <keycloak.model.mongo.db>${keycloak.model.mongo.db}</keycloak.model.mongo.db>
                                        <keycloak.model.mongo.clearOnStartup>${keycloak.model.mongo.clearOnStartup}</keycloak.model.mongo.clearOnStartup>
                                        <keycloak.model.mongo.bindIp>${keycloak.model.mongo.bindIp}</keycloak.model.mongo.bindIp>

                                        <keycloak.audit.provider>mongo</keycloak.audit.provider>
                                        <keycloak.audit.mongo.host>${keycloak.model.mongo.host}</keycloak.audit.mongo.host>
                                        <keycloak.audit.mongo.port>${keycloak.model.mongo.port}</keycloak.audit.mongo.port>
                                        <keycloak.audit.mongo.db>${keycloak.model.mongo.db}</keycloak.audit.mongo.db>
                                        <keycloak.audit.mongo.clearOnStartup>${keycloak.model.mongo.clearOnStartup}</keycloak.audit.mongo.clearOnStartup>
                                        <keycloak.audit.mongo.bindIp>${keycloak.model.mongo.bindIp}</keycloak.audit.mongo.bindIp>
                                    </systemPropertyVariables>
                                </configuration>
                            </execution>
                            <execution>
                                <id>default-test</id>
                                <configuration>
                                    <skip>true</skip>
                                </configuration>
                            </execution>
                        </executions>
                    </plugin>

                    <!-- Embedded mongo -->
                    <plugin>
                        <groupId>com.github.joelittlejohn.embedmongo</groupId>
                        <artifactId>embedmongo-maven-plugin</artifactId>
                        <executions>
                            <execution>
                                <id>start-mongodb</id>
                                <phase>pre-integration-test</phase>
                                <goals>
                                    <goal>start</goal>
                                </goals>
                                <configuration>
                                    <port>${keycloak.model.mongo.port}</port>
                                    <logging>file</logging>
                                    <logFile>${project.build.directory}/mongodb.log</logFile>
                                    <bindIp>${keycloak.model.mongo.bindIp}</bindIp>
                                </configuration>
                            </execution>
                            <execution>
                                <id>stop-mongodb</id>
                                <phase>post-integration-test</phase>
                                <goals>
                                    <goal>stop</goal>
                                </goals>
                            </execution>
                        </executions>
                    </plugin>
                </plugins>
            </build>

        </profile>
    </profiles>
</project>
=======
<?xml version="1.0"?>
<project xmlns="http://maven.apache.org/POM/4.0.0" xmlns:xsi="http://www.w3.org/2001/XMLSchema-instance"
         xsi:schemaLocation="http://maven.apache.org/POM/4.0.0 http://maven.apache.org/maven-v4_0_0.xsd">
    <parent>
        <artifactId>keycloak-testsuite-pom</artifactId>
        <groupId>org.keycloak</groupId>
        <version>1.0-beta-4-SNAPSHOT</version>
        <relativePath>../pom.xml</relativePath>
    </parent>
    <modelVersion>4.0.0</modelVersion>

    <artifactId>keycloak-testsuite-integration</artifactId>
    <name>Keycloak Integration TestSuite</name>
    <description />

    <dependencyManagement>
        <dependencies>
            <dependency>
                <groupId>org.keycloak</groupId>
                <artifactId>keycloak-as7-adapter</artifactId>
                <version>${project.version}</version>
            </dependency>
        </dependencies>
    </dependencyManagement>

    <dependencies>
        <dependency>
            <groupId>org.jboss.spec.javax.servlet</groupId>
            <artifactId>jboss-servlet-api_3.0_spec</artifactId>
        </dependency>
        <dependency>
            <groupId>org.jboss.resteasy</groupId>
            <artifactId>jaxrs-api</artifactId>
            <version>${resteasy.version.latest}</version>
        </dependency>
        <dependency>
            <groupId>org.jboss.resteasy</groupId>
            <artifactId>resteasy-jaxrs</artifactId>
            <version>${resteasy.version.latest}</version>
            <exclusions>
                <exclusion>
                    <groupId>log4j</groupId>
                    <artifactId>log4j</artifactId>
                </exclusion>
                <exclusion>
                    <groupId>org.slf4j</groupId>
                    <artifactId>slf4j-api</artifactId>
                </exclusion>
                <exclusion>
                    <groupId>org.slf4j</groupId>
                    <artifactId>slf4j-simple</artifactId>
                </exclusion>
            </exclusions>
        </dependency>
        <dependency>
            <groupId>org.jboss.resteasy</groupId>
            <artifactId>resteasy-client</artifactId>
            <version>${resteasy.version.latest}</version>
        </dependency>
        <dependency>
            <groupId>org.jboss.resteasy</groupId>
            <artifactId>resteasy-crypto</artifactId>
            <version>${resteasy.version.latest}</version>
        </dependency>
        <dependency>
            <groupId>org.jboss.resteasy</groupId>
            <artifactId>resteasy-multipart-provider</artifactId>
            <version>${resteasy.version.latest}</version>
        </dependency>
        <dependency>
            <groupId>org.jboss.resteasy</groupId>
            <artifactId>resteasy-jackson-provider</artifactId>
            <version>${resteasy.version.latest}</version>
        </dependency>
        <dependency>
            <groupId>org.jboss.resteasy</groupId>
            <artifactId>resteasy-undertow</artifactId>
            <version>${resteasy.version.latest}</version>
        </dependency>
        <dependency>
            <groupId>com.google.zxing</groupId>
            <artifactId>javase</artifactId>
        </dependency>
        <dependency>
            <groupId>org.bouncycastle</groupId>
            <artifactId>bcprov-jdk16</artifactId>
        </dependency>
        <dependency>
            <groupId>org.keycloak</groupId>
            <artifactId>keycloak-audit-api</artifactId>
            <version>${project.version}</version>
        </dependency>
        <dependency>
            <groupId>org.keycloak</groupId>
            <artifactId>keycloak-audit-jpa</artifactId>
            <version>${project.version}</version>
        </dependency>
        <dependency>
            <groupId>org.keycloak</groupId>
            <artifactId>keycloak-audit-jboss-logging</artifactId>
            <version>${project.version}</version>
        </dependency>
        <dependency>
            <groupId>org.keycloak</groupId>
            <artifactId>keycloak-audit-email</artifactId>
            <version>${project.version}</version>
        </dependency>
        <dependency>
            <groupId>org.keycloak</groupId>
            <artifactId>keycloak-core</artifactId>
            <version>${project.version}</version>
        </dependency>
        <dependency>
            <groupId>org.keycloak</groupId>
            <artifactId>keycloak-core-jaxrs</artifactId>
            <version>${project.version}</version>
        </dependency>
        <dependency>
            <groupId>org.keycloak</groupId>
            <artifactId>keycloak-services</artifactId>
            <version>${project.version}</version>
        </dependency>
        <dependency>
            <groupId>org.keycloak</groupId>
            <artifactId>keycloak-connections-jpa</artifactId>
            <version>${project.version}</version>
        </dependency>
        <dependency>
            <groupId>org.keycloak</groupId>
            <artifactId>keycloak-connections-mongo</artifactId>
            <version>${project.version}</version>
        </dependency>
        <dependency>
            <groupId>org.keycloak</groupId>
            <artifactId>keycloak-model-jpa</artifactId>
            <version>${project.version}</version>
        </dependency>
        <dependency>
            <groupId>org.keycloak</groupId>
            <artifactId>keycloak-model-sessions-mem</artifactId>
            <version>${project.version}</version>
        </dependency>
        <dependency>
            <groupId>org.keycloak</groupId>
            <artifactId>keycloak-model-sessions-jpa</artifactId>
            <version>${project.version}</version>
        </dependency>
        <dependency>
            <groupId>org.keycloak</groupId>
            <artifactId>keycloak-model-sessions-mongo</artifactId>
            <version>${project.version}</version>
        </dependency>
        <dependency>
            <groupId>org.keycloak</groupId>
            <artifactId>keycloak-invalidation-cache-model</artifactId>
            <version>${project.version}</version>
        </dependency>
        <dependency>
            <groupId>org.keycloak</groupId>
            <artifactId>keycloak-timer-api</artifactId>
            <version>${project.version}</version>
        </dependency>
        <dependency>
            <groupId>org.keycloak</groupId>
            <artifactId>keycloak-timer-basic</artifactId>
            <version>${project.version}</version>
        </dependency>
        <dependency>
            <groupId>org.keycloak</groupId>
            <artifactId>keycloak-js-adapter</artifactId>
            <version>${project.version}</version>
        </dependency>
        <dependency>
            <groupId>org.keycloak</groupId>
            <artifactId>keycloak-undertow-adapter</artifactId>
            <version>${project.version}</version>
        </dependency>
        <dependency>
            <groupId>org.apache.httpcomponents</groupId>
            <artifactId>httpclient</artifactId>
            <version>${keycloak.apache.httpcomponents.version}</version>
        </dependency>

        <!--
        <dependency>
            <groupId>org.keycloak</groupId>
            <artifactId>keycloak-model-picketlink</artifactId>
            <version>${project.version}</version>
        </dependency>
        -->
        <dependency>
            <groupId>org.keycloak</groupId>
            <artifactId>keycloak-social-core</artifactId>
            <version>${project.version}</version>
        </dependency>
        <dependency>
            <groupId>org.keycloak</groupId>
            <artifactId>keycloak-social-github</artifactId>
            <version>${project.version}</version>
        </dependency>
        <dependency>
            <groupId>org.keycloak</groupId>
            <artifactId>keycloak-social-google</artifactId>
            <version>${project.version}</version>
        </dependency>
        <dependency>
            <groupId>org.keycloak</groupId>
            <artifactId>keycloak-social-twitter</artifactId>
            <version>${project.version}</version>
        </dependency>
        <dependency>
            <groupId>org.twitter4j</groupId>
            <artifactId>twitter4j-core</artifactId>
        </dependency>
        <dependency>
            <groupId>org.keycloak</groupId>
            <artifactId>keycloak-social-facebook</artifactId>
            <version>${project.version}</version>
        </dependency>
        <dependency>
            <groupId>org.keycloak</groupId>
            <artifactId>keycloak-forms-common-freemarker</artifactId>
            <version>${project.version}</version>
        </dependency>
        <dependency>
            <groupId>org.freemarker</groupId>
            <artifactId>freemarker</artifactId>
        </dependency>
        <dependency>
            <groupId>org.keycloak</groupId>
            <artifactId>keycloak-forms-common-themes</artifactId>
            <version>${project.version}</version>
        </dependency>
        <dependency>
            <groupId>org.keycloak</groupId>
            <artifactId>keycloak-email-api</artifactId>
            <version>${project.version}</version>
        </dependency>
        <dependency>
            <groupId>org.keycloak</groupId>
            <artifactId>keycloak-email-freemarker</artifactId>
            <version>${project.version}</version>
        </dependency>
        <dependency>
            <groupId>org.keycloak</groupId>
            <artifactId>keycloak-account-api</artifactId>
            <version>${project.version}</version>
        </dependency>
        <dependency>
            <groupId>org.keycloak</groupId>
            <artifactId>keycloak-account-freemarker</artifactId>
            <version>${project.version}</version>
        </dependency>
        <dependency>
            <groupId>org.keycloak</groupId>
            <artifactId>keycloak-login-api</artifactId>
            <version>${project.version}</version>
        </dependency>
        <dependency>
            <groupId>org.keycloak</groupId>
            <artifactId>keycloak-login-freemarker</artifactId>
            <version>${project.version}</version>
        </dependency>
        <dependency>
            <groupId>org.keycloak</groupId>
            <artifactId>keycloak-authentication-api</artifactId>
            <version>${project.version}</version>
        </dependency>
        <dependency>
            <groupId>org.keycloak</groupId>
            <artifactId>keycloak-authentication-model</artifactId>
            <version>${project.version}</version>
        </dependency>
        <dependency>
            <groupId>org.keycloak</groupId>
            <artifactId>keycloak-picketlink-api</artifactId>
            <version>${project.version}</version>
        </dependency>
        <dependency>
            <groupId>org.keycloak</groupId>
            <artifactId>keycloak-picketlink-realm</artifactId>
            <version>${project.version}</version>
        </dependency>

        <dependency>
            <groupId>org.keycloak</groupId>
            <artifactId>keycloak-export-import-api</artifactId>
            <version>${project.version}</version>
        </dependency>
        <dependency>
            <groupId>org.keycloak</groupId>
            <artifactId>keycloak-export-import-impl</artifactId>
            <version>${project.version}</version>
        </dependency>

        <dependency>
            <groupId>org.jboss.logging</groupId>
            <artifactId>jboss-logging</artifactId>
        </dependency>
        <dependency>
            <groupId>log4j</groupId>
            <artifactId>log4j</artifactId>
        </dependency>
        <dependency>
            <groupId>io.undertow</groupId>
            <artifactId>undertow-servlet</artifactId>
        </dependency>
        <dependency>
            <groupId>io.undertow</groupId>
            <artifactId>undertow-core</artifactId>
        </dependency>
        <dependency>
            <groupId>org.codehaus.jackson</groupId>
            <artifactId>jackson-core-asl</artifactId>
        </dependency>
        <dependency>
            <groupId>org.codehaus.jackson</groupId>
            <artifactId>jackson-mapper-asl</artifactId>
        </dependency>
        <dependency>
            <groupId>org.codehaus.jackson</groupId>
            <artifactId>jackson-xc</artifactId>
        </dependency>
        <dependency>
            <groupId>junit</groupId>
            <artifactId>junit</artifactId>
        </dependency>
        <dependency>
            <groupId>org.hamcrest</groupId>
            <artifactId>hamcrest-all</artifactId>
        </dependency>
        <dependency>
            <groupId>org.hibernate.javax.persistence</groupId>
            <artifactId>hibernate-jpa-2.0-api</artifactId>
        </dependency>
        <dependency>
            <groupId>com.h2database</groupId>
            <artifactId>h2</artifactId>
        </dependency>
        <dependency>
            <groupId>org.hibernate</groupId>
            <artifactId>hibernate-entitymanager</artifactId>
        </dependency>
        <dependency>
            <groupId>com.icegreen</groupId>
            <artifactId>greenmail</artifactId>
            <exclusions>
                <exclusion>
                    <groupId>org.slf4j</groupId>
                    <artifactId>slf4j-api</artifactId>
                </exclusion>
            </exclusions>
        </dependency>
        <dependency>
            <groupId>org.seleniumhq.selenium</groupId>
            <artifactId>selenium-java</artifactId>
        </dependency>
        <dependency>
            <groupId>xml-apis</groupId>
            <artifactId>xml-apis</artifactId>
        </dependency>
        <dependency>
            <groupId>org.seleniumhq.selenium</groupId>
            <artifactId>selenium-chrome-driver</artifactId>
        </dependency>

        <!-- Mongo dependencies specified here and not in mongo profile, just to allow running tests from IDE -->
        <dependency>
            <groupId>org.keycloak</groupId>
            <artifactId>keycloak-model-mongo</artifactId>
            <version>${project.version}</version>
        </dependency>
        <dependency>
            <groupId>org.keycloak</groupId>
            <artifactId>keycloak-audit-mongo</artifactId>
            <version>${project.version}</version>
        </dependency>
        <dependency>
            <groupId>org.mongodb</groupId>
            <artifactId>mongo-java-driver</artifactId>
        </dependency>

        <!-- Encrypted ZIP -->
        <dependency>
            <groupId>de.idyl</groupId>
            <artifactId>winzipaes</artifactId>
        </dependency>

        <!-- This adds couple of other dependencies (like picketlink) -->
        <dependency>
            <groupId>org.keycloak</groupId>
            <artifactId>keycloak-model-tests</artifactId>
            <version>${project.version}</version>
        </dependency>

    </dependencies>
    <build>
        <plugins>
            <plugin>
                <groupId>org.apache.maven.plugins</groupId>
                <artifactId>maven-deploy-plugin</artifactId>
                <configuration>
                    <skip>true</skip>
                </configuration>
            </plugin>
            <plugin>
                <groupId>org.apache.maven.plugins</groupId>
                <artifactId>maven-compiler-plugin</artifactId>
                <configuration>
                    <source>${maven.compiler.source}</source>
                    <target>${maven.compiler.target}</target>
                </configuration>
            </plugin>
            <plugin>
                <groupId>org.codehaus.mojo</groupId>
                <artifactId>exec-maven-plugin</artifactId>
                <configuration>
                    <workingDirectory>${project.basedir}</workingDirectory>
                </configuration>
            </plugin>
        </plugins>
    </build>

    <profiles>
        <profile>
            <id>keycloak-server</id>
            <build>
                <plugins>
                    <plugin>
                        <groupId>org.codehaus.mojo</groupId>
                        <artifactId>exec-maven-plugin</artifactId>
                        <configuration>
                            <mainClass>org.keycloak.testutils.KeycloakServer</mainClass>
                        </configuration>
                    </plugin>
                </plugins>
            </build>
        </profile>
        <profile>
            <id>mail-server</id>
            <build>
                <plugins>
                    <plugin>
                        <groupId>org.codehaus.mojo</groupId>
                        <artifactId>exec-maven-plugin</artifactId>
                        <configuration>
                            <mainClass>org.keycloak.testutils.MailServer</mainClass>
                        </configuration>
                    </plugin>
                </plugins>
            </build>
        </profile>
        <profile>
            <id>totp</id>
            <build>
                <plugins>
                    <plugin>
                        <groupId>org.codehaus.mojo</groupId>
                        <artifactId>exec-maven-plugin</artifactId>
                        <configuration>
                            <mainClass>org.keycloak.testutils.TotpGenerator</mainClass>
                        </configuration>
                    </plugin>
                </plugins>
            </build>
        </profile>

        <profile>
            <id>mongo</id>
            <activation>
                <property>
                    <name>keycloak.model.provider</name>
                    <value>mongo</value>
                </property>
            </activation>

            <properties>
                <keycloak.model.mongo.host>localhost</keycloak.model.mongo.host>
                <keycloak.model.mongo.port>27018</keycloak.model.mongo.port>
                <keycloak.model.mongo.db>keycloak</keycloak.model.mongo.db>
                <keycloak.model.mongo.clearOnStartup>true</keycloak.model.mongo.clearOnStartup>
                <keycloak.model.mongo.bindIp>127.0.0.1</keycloak.model.mongo.bindIp>
            </properties>

            <build>
                <plugins>

                    <!-- Postpone tests to "integration-test" phase, so that we can bootstrap embedded mongo on 27018 before running tests -->
                    <plugin>
                        <groupId>org.apache.maven.plugins</groupId>
                        <artifactId>maven-surefire-plugin</artifactId>
                        <executions>
                            <execution>
                                <id>test</id>
                                <phase>integration-test</phase>
                                <goals>
                                    <goal>test</goal>
                                </goals>
                                <configuration>
                                    <systemPropertyVariables>
                                        <keycloak.model.provider>mongo</keycloak.model.provider>
                                        <keycloak.model.mongo.host>${keycloak.model.mongo.host}</keycloak.model.mongo.host>
                                        <keycloak.model.mongo.port>${keycloak.model.mongo.port}</keycloak.model.mongo.port>
                                        <keycloak.model.mongo.db>${keycloak.model.mongo.db}</keycloak.model.mongo.db>
                                        <keycloak.model.mongo.clearOnStartup>${keycloak.model.mongo.clearOnStartup}</keycloak.model.mongo.clearOnStartup>
                                        <keycloak.model.mongo.bindIp>${keycloak.model.mongo.bindIp}</keycloak.model.mongo.bindIp>
                                    </systemPropertyVariables>
                                </configuration>
                            </execution>
                            <execution>
                                <id>default-test</id>
                                <configuration>
                                    <skip>true</skip>
                                </configuration>
                            </execution>
                        </executions>
                    </plugin>

                    <!-- Embedded mongo -->
                    <plugin>
                        <groupId>com.github.joelittlejohn.embedmongo</groupId>
                        <artifactId>embedmongo-maven-plugin</artifactId>
                        <executions>
                            <execution>
                                <id>start-mongodb</id>
                                <phase>pre-integration-test</phase>
                                <goals>
                                    <goal>start</goal>
                                </goals>
                                <configuration>
                                    <port>${keycloak.model.mongo.port}</port>
                                    <logging>file</logging>
                                    <logFile>${project.build.directory}/mongodb.log</logFile>
                                    <bindIp>${keycloak.model.mongo.bindIp}</bindIp>
                                </configuration>
                            </execution>
                            <execution>
                                <id>stop-mongodb</id>
                                <phase>post-integration-test</phase>
                                <goals>
                                    <goal>stop</goal>
                                </goals>
                            </execution>
                        </executions>
                    </plugin>
                </plugins>
            </build>

        </profile>
    </profiles>
</project>
>>>>>>> 2d2041db
<|MERGE_RESOLUTION|>--- conflicted
+++ resolved
@@ -1,4 +1,3 @@
-<<<<<<< HEAD
 <?xml version="1.0"?>
 <project xmlns="http://maven.apache.org/POM/4.0.0" xmlns:xsi="http://www.w3.org/2001/XMLSchema-instance"
          xsi:schemaLocation="http://maven.apache.org/POM/4.0.0 http://maven.apache.org/maven-v4_0_0.xsd">
@@ -505,13 +504,6 @@
                                         <keycloak.model.mongo.db>${keycloak.model.mongo.db}</keycloak.model.mongo.db>
                                         <keycloak.model.mongo.clearOnStartup>${keycloak.model.mongo.clearOnStartup}</keycloak.model.mongo.clearOnStartup>
                                         <keycloak.model.mongo.bindIp>${keycloak.model.mongo.bindIp}</keycloak.model.mongo.bindIp>
-
-                                        <keycloak.audit.provider>mongo</keycloak.audit.provider>
-                                        <keycloak.audit.mongo.host>${keycloak.model.mongo.host}</keycloak.audit.mongo.host>
-                                        <keycloak.audit.mongo.port>${keycloak.model.mongo.port}</keycloak.audit.mongo.port>
-                                        <keycloak.audit.mongo.db>${keycloak.model.mongo.db}</keycloak.audit.mongo.db>
-                                        <keycloak.audit.mongo.clearOnStartup>${keycloak.model.mongo.clearOnStartup}</keycloak.audit.mongo.clearOnStartup>
-                                        <keycloak.audit.mongo.bindIp>${keycloak.model.mongo.bindIp}</keycloak.audit.mongo.bindIp>
                                     </systemPropertyVariables>
                                 </configuration>
                             </execution>
@@ -556,557 +548,4 @@
 
         </profile>
     </profiles>
-</project>
-=======
-<?xml version="1.0"?>
-<project xmlns="http://maven.apache.org/POM/4.0.0" xmlns:xsi="http://www.w3.org/2001/XMLSchema-instance"
-         xsi:schemaLocation="http://maven.apache.org/POM/4.0.0 http://maven.apache.org/maven-v4_0_0.xsd">
-    <parent>
-        <artifactId>keycloak-testsuite-pom</artifactId>
-        <groupId>org.keycloak</groupId>
-        <version>1.0-beta-4-SNAPSHOT</version>
-        <relativePath>../pom.xml</relativePath>
-    </parent>
-    <modelVersion>4.0.0</modelVersion>
-
-    <artifactId>keycloak-testsuite-integration</artifactId>
-    <name>Keycloak Integration TestSuite</name>
-    <description />
-
-    <dependencyManagement>
-        <dependencies>
-            <dependency>
-                <groupId>org.keycloak</groupId>
-                <artifactId>keycloak-as7-adapter</artifactId>
-                <version>${project.version}</version>
-            </dependency>
-        </dependencies>
-    </dependencyManagement>
-
-    <dependencies>
-        <dependency>
-            <groupId>org.jboss.spec.javax.servlet</groupId>
-            <artifactId>jboss-servlet-api_3.0_spec</artifactId>
-        </dependency>
-        <dependency>
-            <groupId>org.jboss.resteasy</groupId>
-            <artifactId>jaxrs-api</artifactId>
-            <version>${resteasy.version.latest}</version>
-        </dependency>
-        <dependency>
-            <groupId>org.jboss.resteasy</groupId>
-            <artifactId>resteasy-jaxrs</artifactId>
-            <version>${resteasy.version.latest}</version>
-            <exclusions>
-                <exclusion>
-                    <groupId>log4j</groupId>
-                    <artifactId>log4j</artifactId>
-                </exclusion>
-                <exclusion>
-                    <groupId>org.slf4j</groupId>
-                    <artifactId>slf4j-api</artifactId>
-                </exclusion>
-                <exclusion>
-                    <groupId>org.slf4j</groupId>
-                    <artifactId>slf4j-simple</artifactId>
-                </exclusion>
-            </exclusions>
-        </dependency>
-        <dependency>
-            <groupId>org.jboss.resteasy</groupId>
-            <artifactId>resteasy-client</artifactId>
-            <version>${resteasy.version.latest}</version>
-        </dependency>
-        <dependency>
-            <groupId>org.jboss.resteasy</groupId>
-            <artifactId>resteasy-crypto</artifactId>
-            <version>${resteasy.version.latest}</version>
-        </dependency>
-        <dependency>
-            <groupId>org.jboss.resteasy</groupId>
-            <artifactId>resteasy-multipart-provider</artifactId>
-            <version>${resteasy.version.latest}</version>
-        </dependency>
-        <dependency>
-            <groupId>org.jboss.resteasy</groupId>
-            <artifactId>resteasy-jackson-provider</artifactId>
-            <version>${resteasy.version.latest}</version>
-        </dependency>
-        <dependency>
-            <groupId>org.jboss.resteasy</groupId>
-            <artifactId>resteasy-undertow</artifactId>
-            <version>${resteasy.version.latest}</version>
-        </dependency>
-        <dependency>
-            <groupId>com.google.zxing</groupId>
-            <artifactId>javase</artifactId>
-        </dependency>
-        <dependency>
-            <groupId>org.bouncycastle</groupId>
-            <artifactId>bcprov-jdk16</artifactId>
-        </dependency>
-        <dependency>
-            <groupId>org.keycloak</groupId>
-            <artifactId>keycloak-audit-api</artifactId>
-            <version>${project.version}</version>
-        </dependency>
-        <dependency>
-            <groupId>org.keycloak</groupId>
-            <artifactId>keycloak-audit-jpa</artifactId>
-            <version>${project.version}</version>
-        </dependency>
-        <dependency>
-            <groupId>org.keycloak</groupId>
-            <artifactId>keycloak-audit-jboss-logging</artifactId>
-            <version>${project.version}</version>
-        </dependency>
-        <dependency>
-            <groupId>org.keycloak</groupId>
-            <artifactId>keycloak-audit-email</artifactId>
-            <version>${project.version}</version>
-        </dependency>
-        <dependency>
-            <groupId>org.keycloak</groupId>
-            <artifactId>keycloak-core</artifactId>
-            <version>${project.version}</version>
-        </dependency>
-        <dependency>
-            <groupId>org.keycloak</groupId>
-            <artifactId>keycloak-core-jaxrs</artifactId>
-            <version>${project.version}</version>
-        </dependency>
-        <dependency>
-            <groupId>org.keycloak</groupId>
-            <artifactId>keycloak-services</artifactId>
-            <version>${project.version}</version>
-        </dependency>
-        <dependency>
-            <groupId>org.keycloak</groupId>
-            <artifactId>keycloak-connections-jpa</artifactId>
-            <version>${project.version}</version>
-        </dependency>
-        <dependency>
-            <groupId>org.keycloak</groupId>
-            <artifactId>keycloak-connections-mongo</artifactId>
-            <version>${project.version}</version>
-        </dependency>
-        <dependency>
-            <groupId>org.keycloak</groupId>
-            <artifactId>keycloak-model-jpa</artifactId>
-            <version>${project.version}</version>
-        </dependency>
-        <dependency>
-            <groupId>org.keycloak</groupId>
-            <artifactId>keycloak-model-sessions-mem</artifactId>
-            <version>${project.version}</version>
-        </dependency>
-        <dependency>
-            <groupId>org.keycloak</groupId>
-            <artifactId>keycloak-model-sessions-jpa</artifactId>
-            <version>${project.version}</version>
-        </dependency>
-        <dependency>
-            <groupId>org.keycloak</groupId>
-            <artifactId>keycloak-model-sessions-mongo</artifactId>
-            <version>${project.version}</version>
-        </dependency>
-        <dependency>
-            <groupId>org.keycloak</groupId>
-            <artifactId>keycloak-invalidation-cache-model</artifactId>
-            <version>${project.version}</version>
-        </dependency>
-        <dependency>
-            <groupId>org.keycloak</groupId>
-            <artifactId>keycloak-timer-api</artifactId>
-            <version>${project.version}</version>
-        </dependency>
-        <dependency>
-            <groupId>org.keycloak</groupId>
-            <artifactId>keycloak-timer-basic</artifactId>
-            <version>${project.version}</version>
-        </dependency>
-        <dependency>
-            <groupId>org.keycloak</groupId>
-            <artifactId>keycloak-js-adapter</artifactId>
-            <version>${project.version}</version>
-        </dependency>
-        <dependency>
-            <groupId>org.keycloak</groupId>
-            <artifactId>keycloak-undertow-adapter</artifactId>
-            <version>${project.version}</version>
-        </dependency>
-        <dependency>
-            <groupId>org.apache.httpcomponents</groupId>
-            <artifactId>httpclient</artifactId>
-            <version>${keycloak.apache.httpcomponents.version}</version>
-        </dependency>
-
-        <!--
-        <dependency>
-            <groupId>org.keycloak</groupId>
-            <artifactId>keycloak-model-picketlink</artifactId>
-            <version>${project.version}</version>
-        </dependency>
-        -->
-        <dependency>
-            <groupId>org.keycloak</groupId>
-            <artifactId>keycloak-social-core</artifactId>
-            <version>${project.version}</version>
-        </dependency>
-        <dependency>
-            <groupId>org.keycloak</groupId>
-            <artifactId>keycloak-social-github</artifactId>
-            <version>${project.version}</version>
-        </dependency>
-        <dependency>
-            <groupId>org.keycloak</groupId>
-            <artifactId>keycloak-social-google</artifactId>
-            <version>${project.version}</version>
-        </dependency>
-        <dependency>
-            <groupId>org.keycloak</groupId>
-            <artifactId>keycloak-social-twitter</artifactId>
-            <version>${project.version}</version>
-        </dependency>
-        <dependency>
-            <groupId>org.twitter4j</groupId>
-            <artifactId>twitter4j-core</artifactId>
-        </dependency>
-        <dependency>
-            <groupId>org.keycloak</groupId>
-            <artifactId>keycloak-social-facebook</artifactId>
-            <version>${project.version}</version>
-        </dependency>
-        <dependency>
-            <groupId>org.keycloak</groupId>
-            <artifactId>keycloak-forms-common-freemarker</artifactId>
-            <version>${project.version}</version>
-        </dependency>
-        <dependency>
-            <groupId>org.freemarker</groupId>
-            <artifactId>freemarker</artifactId>
-        </dependency>
-        <dependency>
-            <groupId>org.keycloak</groupId>
-            <artifactId>keycloak-forms-common-themes</artifactId>
-            <version>${project.version}</version>
-        </dependency>
-        <dependency>
-            <groupId>org.keycloak</groupId>
-            <artifactId>keycloak-email-api</artifactId>
-            <version>${project.version}</version>
-        </dependency>
-        <dependency>
-            <groupId>org.keycloak</groupId>
-            <artifactId>keycloak-email-freemarker</artifactId>
-            <version>${project.version}</version>
-        </dependency>
-        <dependency>
-            <groupId>org.keycloak</groupId>
-            <artifactId>keycloak-account-api</artifactId>
-            <version>${project.version}</version>
-        </dependency>
-        <dependency>
-            <groupId>org.keycloak</groupId>
-            <artifactId>keycloak-account-freemarker</artifactId>
-            <version>${project.version}</version>
-        </dependency>
-        <dependency>
-            <groupId>org.keycloak</groupId>
-            <artifactId>keycloak-login-api</artifactId>
-            <version>${project.version}</version>
-        </dependency>
-        <dependency>
-            <groupId>org.keycloak</groupId>
-            <artifactId>keycloak-login-freemarker</artifactId>
-            <version>${project.version}</version>
-        </dependency>
-        <dependency>
-            <groupId>org.keycloak</groupId>
-            <artifactId>keycloak-authentication-api</artifactId>
-            <version>${project.version}</version>
-        </dependency>
-        <dependency>
-            <groupId>org.keycloak</groupId>
-            <artifactId>keycloak-authentication-model</artifactId>
-            <version>${project.version}</version>
-        </dependency>
-        <dependency>
-            <groupId>org.keycloak</groupId>
-            <artifactId>keycloak-picketlink-api</artifactId>
-            <version>${project.version}</version>
-        </dependency>
-        <dependency>
-            <groupId>org.keycloak</groupId>
-            <artifactId>keycloak-picketlink-realm</artifactId>
-            <version>${project.version}</version>
-        </dependency>
-
-        <dependency>
-            <groupId>org.keycloak</groupId>
-            <artifactId>keycloak-export-import-api</artifactId>
-            <version>${project.version}</version>
-        </dependency>
-        <dependency>
-            <groupId>org.keycloak</groupId>
-            <artifactId>keycloak-export-import-impl</artifactId>
-            <version>${project.version}</version>
-        </dependency>
-
-        <dependency>
-            <groupId>org.jboss.logging</groupId>
-            <artifactId>jboss-logging</artifactId>
-        </dependency>
-        <dependency>
-            <groupId>log4j</groupId>
-            <artifactId>log4j</artifactId>
-        </dependency>
-        <dependency>
-            <groupId>io.undertow</groupId>
-            <artifactId>undertow-servlet</artifactId>
-        </dependency>
-        <dependency>
-            <groupId>io.undertow</groupId>
-            <artifactId>undertow-core</artifactId>
-        </dependency>
-        <dependency>
-            <groupId>org.codehaus.jackson</groupId>
-            <artifactId>jackson-core-asl</artifactId>
-        </dependency>
-        <dependency>
-            <groupId>org.codehaus.jackson</groupId>
-            <artifactId>jackson-mapper-asl</artifactId>
-        </dependency>
-        <dependency>
-            <groupId>org.codehaus.jackson</groupId>
-            <artifactId>jackson-xc</artifactId>
-        </dependency>
-        <dependency>
-            <groupId>junit</groupId>
-            <artifactId>junit</artifactId>
-        </dependency>
-        <dependency>
-            <groupId>org.hamcrest</groupId>
-            <artifactId>hamcrest-all</artifactId>
-        </dependency>
-        <dependency>
-            <groupId>org.hibernate.javax.persistence</groupId>
-            <artifactId>hibernate-jpa-2.0-api</artifactId>
-        </dependency>
-        <dependency>
-            <groupId>com.h2database</groupId>
-            <artifactId>h2</artifactId>
-        </dependency>
-        <dependency>
-            <groupId>org.hibernate</groupId>
-            <artifactId>hibernate-entitymanager</artifactId>
-        </dependency>
-        <dependency>
-            <groupId>com.icegreen</groupId>
-            <artifactId>greenmail</artifactId>
-            <exclusions>
-                <exclusion>
-                    <groupId>org.slf4j</groupId>
-                    <artifactId>slf4j-api</artifactId>
-                </exclusion>
-            </exclusions>
-        </dependency>
-        <dependency>
-            <groupId>org.seleniumhq.selenium</groupId>
-            <artifactId>selenium-java</artifactId>
-        </dependency>
-        <dependency>
-            <groupId>xml-apis</groupId>
-            <artifactId>xml-apis</artifactId>
-        </dependency>
-        <dependency>
-            <groupId>org.seleniumhq.selenium</groupId>
-            <artifactId>selenium-chrome-driver</artifactId>
-        </dependency>
-
-        <!-- Mongo dependencies specified here and not in mongo profile, just to allow running tests from IDE -->
-        <dependency>
-            <groupId>org.keycloak</groupId>
-            <artifactId>keycloak-model-mongo</artifactId>
-            <version>${project.version}</version>
-        </dependency>
-        <dependency>
-            <groupId>org.keycloak</groupId>
-            <artifactId>keycloak-audit-mongo</artifactId>
-            <version>${project.version}</version>
-        </dependency>
-        <dependency>
-            <groupId>org.mongodb</groupId>
-            <artifactId>mongo-java-driver</artifactId>
-        </dependency>
-
-        <!-- Encrypted ZIP -->
-        <dependency>
-            <groupId>de.idyl</groupId>
-            <artifactId>winzipaes</artifactId>
-        </dependency>
-
-        <!-- This adds couple of other dependencies (like picketlink) -->
-        <dependency>
-            <groupId>org.keycloak</groupId>
-            <artifactId>keycloak-model-tests</artifactId>
-            <version>${project.version}</version>
-        </dependency>
-
-    </dependencies>
-    <build>
-        <plugins>
-            <plugin>
-                <groupId>org.apache.maven.plugins</groupId>
-                <artifactId>maven-deploy-plugin</artifactId>
-                <configuration>
-                    <skip>true</skip>
-                </configuration>
-            </plugin>
-            <plugin>
-                <groupId>org.apache.maven.plugins</groupId>
-                <artifactId>maven-compiler-plugin</artifactId>
-                <configuration>
-                    <source>${maven.compiler.source}</source>
-                    <target>${maven.compiler.target}</target>
-                </configuration>
-            </plugin>
-            <plugin>
-                <groupId>org.codehaus.mojo</groupId>
-                <artifactId>exec-maven-plugin</artifactId>
-                <configuration>
-                    <workingDirectory>${project.basedir}</workingDirectory>
-                </configuration>
-            </plugin>
-        </plugins>
-    </build>
-
-    <profiles>
-        <profile>
-            <id>keycloak-server</id>
-            <build>
-                <plugins>
-                    <plugin>
-                        <groupId>org.codehaus.mojo</groupId>
-                        <artifactId>exec-maven-plugin</artifactId>
-                        <configuration>
-                            <mainClass>org.keycloak.testutils.KeycloakServer</mainClass>
-                        </configuration>
-                    </plugin>
-                </plugins>
-            </build>
-        </profile>
-        <profile>
-            <id>mail-server</id>
-            <build>
-                <plugins>
-                    <plugin>
-                        <groupId>org.codehaus.mojo</groupId>
-                        <artifactId>exec-maven-plugin</artifactId>
-                        <configuration>
-                            <mainClass>org.keycloak.testutils.MailServer</mainClass>
-                        </configuration>
-                    </plugin>
-                </plugins>
-            </build>
-        </profile>
-        <profile>
-            <id>totp</id>
-            <build>
-                <plugins>
-                    <plugin>
-                        <groupId>org.codehaus.mojo</groupId>
-                        <artifactId>exec-maven-plugin</artifactId>
-                        <configuration>
-                            <mainClass>org.keycloak.testutils.TotpGenerator</mainClass>
-                        </configuration>
-                    </plugin>
-                </plugins>
-            </build>
-        </profile>
-
-        <profile>
-            <id>mongo</id>
-            <activation>
-                <property>
-                    <name>keycloak.model.provider</name>
-                    <value>mongo</value>
-                </property>
-            </activation>
-
-            <properties>
-                <keycloak.model.mongo.host>localhost</keycloak.model.mongo.host>
-                <keycloak.model.mongo.port>27018</keycloak.model.mongo.port>
-                <keycloak.model.mongo.db>keycloak</keycloak.model.mongo.db>
-                <keycloak.model.mongo.clearOnStartup>true</keycloak.model.mongo.clearOnStartup>
-                <keycloak.model.mongo.bindIp>127.0.0.1</keycloak.model.mongo.bindIp>
-            </properties>
-
-            <build>
-                <plugins>
-
-                    <!-- Postpone tests to "integration-test" phase, so that we can bootstrap embedded mongo on 27018 before running tests -->
-                    <plugin>
-                        <groupId>org.apache.maven.plugins</groupId>
-                        <artifactId>maven-surefire-plugin</artifactId>
-                        <executions>
-                            <execution>
-                                <id>test</id>
-                                <phase>integration-test</phase>
-                                <goals>
-                                    <goal>test</goal>
-                                </goals>
-                                <configuration>
-                                    <systemPropertyVariables>
-                                        <keycloak.model.provider>mongo</keycloak.model.provider>
-                                        <keycloak.model.mongo.host>${keycloak.model.mongo.host}</keycloak.model.mongo.host>
-                                        <keycloak.model.mongo.port>${keycloak.model.mongo.port}</keycloak.model.mongo.port>
-                                        <keycloak.model.mongo.db>${keycloak.model.mongo.db}</keycloak.model.mongo.db>
-                                        <keycloak.model.mongo.clearOnStartup>${keycloak.model.mongo.clearOnStartup}</keycloak.model.mongo.clearOnStartup>
-                                        <keycloak.model.mongo.bindIp>${keycloak.model.mongo.bindIp}</keycloak.model.mongo.bindIp>
-                                    </systemPropertyVariables>
-                                </configuration>
-                            </execution>
-                            <execution>
-                                <id>default-test</id>
-                                <configuration>
-                                    <skip>true</skip>
-                                </configuration>
-                            </execution>
-                        </executions>
-                    </plugin>
-
-                    <!-- Embedded mongo -->
-                    <plugin>
-                        <groupId>com.github.joelittlejohn.embedmongo</groupId>
-                        <artifactId>embedmongo-maven-plugin</artifactId>
-                        <executions>
-                            <execution>
-                                <id>start-mongodb</id>
-                                <phase>pre-integration-test</phase>
-                                <goals>
-                                    <goal>start</goal>
-                                </goals>
-                                <configuration>
-                                    <port>${keycloak.model.mongo.port}</port>
-                                    <logging>file</logging>
-                                    <logFile>${project.build.directory}/mongodb.log</logFile>
-                                    <bindIp>${keycloak.model.mongo.bindIp}</bindIp>
-                                </configuration>
-                            </execution>
-                            <execution>
-                                <id>stop-mongodb</id>
-                                <phase>post-integration-test</phase>
-                                <goals>
-                                    <goal>stop</goal>
-                                </goals>
-                            </execution>
-                        </executions>
-                    </plugin>
-                </plugins>
-            </build>
-
-        </profile>
-    </profiles>
-</project>
->>>>>>> 2d2041db
+</project>