'use strict';

var module = angular.module('keycloak', [ 'keycloak.services', 'keycloak.loaders', 'ui.bootstrap', 'ui.select2', 'angularFileUpload' ]);
var resourceRequests = 0;
var loadingTimer = -1;

angular.element(document).ready(function ($http) {
    $http.get('/auth/rest/admin/whoami').success(function(data) {
        var auth = {};
        auth.user = data;
        auth.loggedIn = true;

        module.factory('Auth', function() {
            return auth;
        });
        angular.bootstrap(document, ["keycloak"]);
    }).error(function() {
        var path = window.location.hash && window.location.hash.substring(1) || '/';
        window.location = '/auth/rest/admin/login?path=' + path;
    });
});


module.config([ '$routeProvider', function($routeProvider) {

    $routeProvider
        /*
        .when('/create/realm', {
            templateUrl : 'partials/realm-detail.html',
            resolve : {
                realm : function(RealmLoader) {
                    return {};
                }
            },
            controller : 'RealmDetailCtrl'
        })
        */

        .when('/create/realm', {
            templateUrl : 'partials/realm-create.html',
            resolve : {

            },
            controller : 'RealmCreateCtrl'
        })
        .when('/realms/:realm', {
            templateUrl : 'partials/realm-detail.html',
            resolve : {
                realm : function(RealmLoader) {
                    return RealmLoader();
                },
                serverInfo : function(ServerInfoLoader) {
                    return ServerInfoLoader();
                }
            },
            controller : 'RealmDetailCtrl'
        })
        .when('/realms', {
            templateUrl : 'partials/realm-list.html',
            controller : 'RealmListCtrl'
        })
        .when('/realms/:realm/token-settings', {
            templateUrl : 'partials/realm-tokens.html',
            resolve : {
                realm : function(RealmLoader) {
                    return RealmLoader();
                }
            },
            controller : 'RealmTokenDetailCtrl'
        })
        .when('/realms/:realm/keys-settings', {
            templateUrl : 'partials/realm-keys.html',
            resolve : {
                realm : function(RealmLoader) {
                    return RealmLoader();
                }
            },
            controller : 'RealmKeysDetailCtrl'
        })
        .when('/realms/:realm/social-settings', {
            templateUrl : 'partials/realm-social.html',
            resolve : {
                realm : function(RealmLoader) {
                    return RealmLoader();
                },
                serverInfo : function(ServerInfoLoader) {
                    return ServerInfoLoader();
                }
            },
            controller : 'RealmSocialCtrl'
        })
        .when('/realms/:realm/default-roles', {
            templateUrl : 'partials/realm-default-roles.html',
            resolve : {
                realm : function(RealmLoader) {
                    return RealmLoader();
                },
                applications : function(ApplicationListLoader) {
                    return ApplicationListLoader();
                },
                roles : function(RoleListLoader) {
                    return RoleListLoader();
                }
            },
            controller : 'RealmDefaultRolesCtrl'
        })
        .when('/realms/:realm/required-credentials', {
            templateUrl : 'partials/realm-credentials.html',
            resolve : {
                realm : function(RealmLoader) {
                    return RealmLoader();
                }
            },
            controller : 'RealmRequiredCredentialsCtrl'
        })
        .when('/realms/:realm/smtp-settings', {
            templateUrl : 'partials/realm-smtp.html',
            resolve : {
                realm : function(RealmLoader) {
                    return RealmLoader();
                }
            },
            controller : 'RealmSMTPSettingsCtrl'
        })
        .when('/realms/:realm/ldap-settings', {
            templateUrl : 'partials/realm-ldap.html',
            resolve : {
                realm : function(RealmLoader) {
                    return RealmLoader();
                }
            },
            controller : 'RealmLdapSettingsCtrl'
        })
<<<<<<< HEAD
        .when('/realms/:realm/audit', {
            templateUrl : 'partials/realm-audit.html',
=======
        .when('/realms/:realm/auth-settings', {
            templateUrl : 'partials/realm-auth-list.html',
>>>>>>> 2aac603f
            resolve : {
                realm : function(RealmLoader) {
                    return RealmLoader();
                }
            },
<<<<<<< HEAD
            controller : 'RealmAuditCtrl'
=======
            controller : 'RealmAuthSettingsCtrl'
        })
        .when('/realms/:realm/auth-settings/create', {
            templateUrl : 'partials/realm-auth-detail.html',
            resolve : {
                realm : function(RealmLoader) {
                    return RealmLoader();
                },
                serverInfo : function(ServerInfoLoader) {
                    return ServerInfoLoader();
                }
            },
            controller : 'RealmAuthSettingsDetailCtrl'
        })
        .when('/realms/:realm/auth-settings/:index', {
            templateUrl : 'partials/realm-auth-detail.html',
            resolve : {
                realm : function(RealmLoader) {
                    return RealmLoader();
                },
                serverInfo : function(ServerInfoLoader) {
                    return ServerInfoLoader();
                }
            },
            controller : 'RealmAuthSettingsDetailCtrl'
>>>>>>> 2aac603f
        })
        .when('/create/user/:realm', {
            templateUrl : 'partials/user-detail.html',
            resolve : {
                realm : function(RealmLoader) {
                    return RealmLoader();
                },
                user : function() {
                    return {};
                }
            },
            controller : 'UserDetailCtrl'
        })
        .when('/realms/:realm/users/:user', {
            templateUrl : 'partials/user-detail.html',
            resolve : {
                realm : function(RealmLoader) {
                    return RealmLoader();
                },
                user : function(UserLoader) {
                    return UserLoader();
                }
            },
            controller : 'UserDetailCtrl'
        })
        .when('/realms/:realm/users/:user/user-credentials', {
            templateUrl : 'partials/user-credentials.html',
            resolve : {
                realm : function(RealmLoader) {
                    return RealmLoader();
                },
                user : function(UserLoader) {
                    return UserLoader();
                }
            },
            controller : 'UserCredentialsCtrl'
        })
        .when('/realms/:realm/users/:user/role-mappings', {
            templateUrl : 'partials/role-mappings.html',
            resolve : {
                realm : function(RealmLoader) {
                    return RealmLoader();
                },
                user : function(UserLoader) {
                    return UserLoader();
                },
                applications : function(ApplicationListLoader) {
                    return ApplicationListLoader();
                },
                roles : function(RoleListLoader) {
                    return RoleListLoader();
                }
            },
            controller : 'UserRoleMappingCtrl'
        })
        .when('/realms/:realm/users/:user/sessions', {
            templateUrl : 'partials/user-sessions.html',
            resolve : {
                realm : function(RealmLoader) {
                    return RealmLoader();
                },
                user : function(UserLoader) {
                    return UserLoader();
                },
                stats : function(UserSessionStatsLoader) {
                    return UserSessionStatsLoader();
                }
            },
            controller : 'UserSessionsCtrl'
        })
        .when('/realms/:realm/users', {
            templateUrl : 'partials/user-list.html',
            resolve : {
                realm : function(RealmLoader) {
                    return RealmLoader();
                }
            },
            controller : 'UserListCtrl'
        })

        .when('/create/role/:realm', {
            templateUrl : 'partials/role-detail.html',
            resolve : {
                realm : function(RealmLoader) {
                    return RealmLoader();
                },
                role : function() {
                    return {};
                },
                roles : function(RoleListLoader) {
                    return RoleListLoader();
                },
                applications : function(ApplicationListLoader) {
                    return ApplicationListLoader();
                }
            },
            controller : 'RoleDetailCtrl'
        })
        .when('/realms/:realm/roles/:role', {
            templateUrl : 'partials/role-detail.html',
            resolve : {
                realm : function(RealmLoader) {
                    return RealmLoader();
                },
                role : function(RoleLoader) {
                    return RoleLoader();
                },
                roles : function(RoleListLoader) {
                    return RoleListLoader();
                },
                applications : function(ApplicationListLoader) {
                    return ApplicationListLoader();
                }
            },
            controller : 'RoleDetailCtrl'
        })
        .when('/realms/:realm/roles', {
            templateUrl : 'partials/role-list.html',
            resolve : {
                realm : function(RealmLoader) {
                    return RealmLoader();
                },
                roles : function(RoleListLoader) {
                    return RoleListLoader();
                }
            },
            controller : 'RoleListCtrl'
        })

        .when('/create/role/:realm/applications/:application', {
            templateUrl : 'partials/application-role-detail.html',
            resolve : {
                realm : function(RealmLoader) {
                    return RealmLoader();
                },
                application : function(ApplicationLoader) {
                    return ApplicationLoader();
                },
                role : function() {
                    return {};
                },
                roles : function(RoleListLoader) {
                    return RoleListLoader();
                },
                applications : function(ApplicationListLoader) {
                    return ApplicationListLoader();
                }
            },
            controller : 'ApplicationRoleDetailCtrl'
        })
        .when('/realms/:realm/applications/:application/roles/:role', {
            templateUrl : 'partials/application-role-detail.html',
            resolve : {
                realm : function(RealmLoader) {
                    return RealmLoader();
                },
                application : function(ApplicationLoader) {
                    return ApplicationLoader();
                },
                role : function(ApplicationRoleLoader) {
                    return ApplicationRoleLoader();
                },
                roles : function(RoleListLoader) {
                    return RoleListLoader();
                },
                applications : function(ApplicationListLoader) {
                    return ApplicationListLoader();
                }
            },
            controller : 'ApplicationRoleDetailCtrl'
        })
        .when('/realms/:realm/applications/:application/claims', {
            templateUrl : 'partials/application-claims.html',
            resolve : {
                realm : function(RealmLoader) {
                    return RealmLoader();
                },
                application : function(ApplicationLoader) {
                    return ApplicationLoader();
                },
                claims : function(ApplicationClaimsLoader) {
                    return ApplicationClaimsLoader();
                }
            },
            controller : 'ApplicationClaimsCtrl'
        })
        .when('/realms/:realm/applications/:application/sessions', {
            templateUrl : 'partials/application-sessions.html',
            resolve : {
                realm : function(RealmLoader) {
                    return RealmLoader();
                },
                application : function(ApplicationLoader) {
                    return ApplicationLoader();
                },
                stats : function(ApplicationSessionStatsLoader) {
                    return ApplicationSessionStatsLoader();
                }
            },
            controller : 'ApplicationSessionsCtrl'
        })
        .when('/realms/:realm/applications/:application/credentials', {
            templateUrl : 'partials/application-credentials.html',
            resolve : {
                realm : function(RealmLoader) {
                    return RealmLoader();
                },
                application : function(ApplicationLoader) {
                    return ApplicationLoader();
                }
            },
            controller : 'ApplicationCredentialsCtrl'
        })
        .when('/realms/:realm/applications/:application/roles', {
            templateUrl : 'partials/application-role-list.html',
            resolve : {
                realm : function(RealmLoader) {
                    return RealmLoader();
                },
                application : function(ApplicationLoader) {
                    return ApplicationLoader();
                },
                roles : function(ApplicationRoleListLoader) {
                    return ApplicationRoleListLoader();
                }
            },
            controller : 'ApplicationRoleListCtrl'
        })
        .when('/realms/:realm/applications/:application/revocation', {
            templateUrl : 'partials/application-revocation.html',
            resolve : {
                realm : function(RealmLoader) {
                    return RealmLoader();
                },
                application : function(ApplicationLoader) {
                    return ApplicationLoader();
                }
            },
            controller : 'ApplicationRevocationCtrl'
        })
        .when('/realms/:realm/applications/:application/scope-mappings', {
            templateUrl : 'partials/application-scope-mappings.html',
            resolve : {
                realm : function(RealmLoader) {
                    return RealmLoader();
                },
                application : function(ApplicationLoader) {
                    return ApplicationLoader();
                },
                applications : function(ApplicationListLoader) {
                    return ApplicationListLoader();
                },
                roles : function(RoleListLoader) {
                    return RoleListLoader();
                }
            },
            controller : 'ApplicationScopeMappingCtrl'
        })
        .when('/realms/:realm/applications/:application/installation', {
            templateUrl : 'partials/application-installation.html',
            resolve : {
                realm : function(RealmLoader) {
                    return RealmLoader();
                },
                application : function(ApplicationLoader) {
                    return ApplicationLoader();
                }
            },
            controller : 'ApplicationInstallationCtrl'
        })
        .when('/create/application/:realm', {
            templateUrl : 'partials/application-detail.html',
            resolve : {
                realm : function(RealmLoader) {
                    return RealmLoader();
                },
                applications : function(ApplicationListLoader) {
                    return ApplicationListLoader();
                },
                application : function() {
                    return {};
                }
            },
            controller : 'ApplicationDetailCtrl'
        })
        .when('/realms/:realm/applications/:application', {
            templateUrl : 'partials/application-detail.html',
            resolve : {
                realm : function(RealmLoader) {
                    return RealmLoader();
                },
                applications : function(ApplicationListLoader) {
                    return ApplicationListLoader();
                },
                application : function(ApplicationLoader) {
                    return ApplicationLoader();
                }
            },
            controller : 'ApplicationDetailCtrl'
        })
        .when('/realms/:realm/applications', {
            templateUrl : 'partials/application-list.html',
            resolve : {
                realm : function(RealmLoader) {
                    return RealmLoader();
                },
                applications : function(ApplicationListLoader) {
                    return ApplicationListLoader();
                }
            },
            controller : 'ApplicationListCtrl'
        })

        // OAUTH Client

        .when('/realms/:realm/oauth-clients/:oauth/claims', {
            templateUrl : 'partials/oauth-client-claims.html',
            resolve : {
                realm : function(RealmLoader) {
                    return RealmLoader();
                },
                oauth : function(OAuthClientLoader) {
                    return OAuthClientLoader();
                },
                claims : function(OAuthClientClaimsLoader) {
                    return OAuthClientClaimsLoader();
                }
            },
            controller : 'OAuthClientClaimsCtrl'
        })
        .when('/realms/:realm/oauth-clients/:oauth/revocation', {
            templateUrl : 'partials/oauth-client-revocation.html',
            resolve : {
                realm : function(RealmLoader) {
                    return RealmLoader();
                },
                oauth : function(OAuthClientLoader) {
                    return OAuthClientLoader();
                }
            },
            controller : 'OAuthClientRevocationCtrl'
        })
        .when('/realms/:realm/oauth-clients/:oauth/credentials', {
            templateUrl : 'partials/oauth-client-credentials.html',
            resolve : {
                realm : function(RealmLoader) {
                    return RealmLoader();
                },
                oauth : function(OAuthClientLoader) {
                    return OAuthClientLoader();
                }
            },
            controller : 'OAuthClientCredentialsCtrl'
        })
        .when('/realms/:realm/oauth-clients/:oauth/scope-mappings', {
            templateUrl : 'partials/oauth-client-scope-mappings.html',
            resolve : {
                realm : function(RealmLoader) {
                    return RealmLoader();
                },
                oauth : function(OAuthClientLoader) {
                    return OAuthClientLoader();
                },
                applications : function(ApplicationListLoader) {
                    return ApplicationListLoader();
                },
                roles : function(RoleListLoader) {
                    return RoleListLoader();
                }
            },
            controller : 'OAuthClientScopeMappingCtrl'
        })
        .when('/realms/:realm/oauth-clients/:oauth/installation', {
            templateUrl : 'partials/oauth-client-installation.html',
            resolve : {
                realm : function(RealmLoader) {
                    return RealmLoader();
                },
                oauth : function(OAuthClientLoader) {
                    return OAuthClientLoader();
                },
                installation : function(OAuthClientInstallationLoader) {
                    return OAuthClientInstallationLoader();
                }
            },
            controller : 'OAuthClientInstallationCtrl'
        })
        .when('/create/oauth-client/:realm', {
            templateUrl : 'partials/oauth-client-detail.html',
            resolve : {
                realm : function(RealmLoader) {
                    return RealmLoader();
                },
                oauth : function() {
                    return {};
                }
            },
            controller : 'OAuthClientDetailCtrl'
        })
        .when('/realms/:realm/oauth-clients/:oauth', {
            templateUrl : 'partials/oauth-client-detail.html',
            resolve : {
                realm : function(RealmLoader) {
                    return RealmLoader();
                },
                oauth : function(OAuthClientLoader) {
                    return OAuthClientLoader();
                }
            },
            controller : 'OAuthClientDetailCtrl'
        })
        .when('/realms/:realm/oauth-clients', {
            templateUrl : 'partials/oauth-client-list.html',
            resolve : {
                realm : function(RealmLoader) {
                    return RealmLoader();
                },
                oauthClients : function(OAuthClientListLoader) {
                    return OAuthClientListLoader();
                }
            },
            controller : 'OAuthClientListCtrl'
        })

        .when('/', {
            templateUrl : 'partials/home.html',
            controller : 'HomeCtrl'
        })
        .when('/mocks/:realm', {
            templateUrl : 'partials/realm-detail_mock.html',
            resolve : {
                realm : function(RealmLoader) {
                    return RealmLoader();
                },
                serverInfo : function(ServerInfoLoader) {
                    return ServerInfoLoader();
                }
            },
            controller : 'RealmDetailCtrl'
        })
        .when('/realms/:realm/sessions/revocation', {
            templateUrl : 'partials/session-revocation.html',
            resolve : {
                realm : function(RealmLoader) {
                    return RealmLoader();
                }
            },
            controller : 'RealmRevocationCtrl'
        })
        .when('/realms/:realm/sessions/realm', {
            templateUrl : 'partials/session-realm.html',
            resolve : {
                realm : function(RealmLoader) {
                    return RealmLoader();
                },
                stats : function(RealmSessionStatsLoader) {
                    return RealmSessionStatsLoader();
                }
            },
            controller : 'RealmSessionStatsCtrl'
        })

        .otherwise({
            templateUrl : 'partials/notfound.html'
        });
} ]);

module.config(function($httpProvider) {
    $httpProvider.responseInterceptors.push('errorInterceptor');

    var spinnerFunction = function(data, headersGetter) {
        if (resourceRequests == 0) {
            loadingTimer = window.setTimeout(function() {
                $('#loading').show();
                loadingTimer = -1;
            }, 500);
        }
        resourceRequests++;
        return data;
    };
    $httpProvider.defaults.transformRequest.push(spinnerFunction);

    $httpProvider.responseInterceptors.push('spinnerInterceptor');

});

module.factory('errorInterceptor', function($q, $window, $rootScope, $location, Auth, Notifications) {
    return function(promise) {
        return promise.then(function(response) {
            return response;
        }, function(response) {
            if (response.status == 401) {
                console.log('session timeout?');
                Auth.loggedIn = false;
                window.location = '/auth/rest/admin/login?path=' + $location.path();
            } else if (response.status == 403) {
                Notifications.error("Forbidden");
            } else if (response.status == 404) {
                Notifications.error("Not found");
            } else if (response.status) {
                if (response.data && response.data.errorMessage) {
                    Notifications.error(response.data.errorMessage);
                } else {
                    Notifications.error("An unexpected server error has occurred");
                }
            }
            return $q.reject(response);
        });
    };
});

module.factory('spinnerInterceptor', function($q, $window, $rootScope, $location) {
    return function(promise) {
        return promise.then(function(response) {
            resourceRequests--;
            if (resourceRequests == 0) {
                if(loadingTimer != -1) {
                    window.clearTimeout(loadingTimer);
                    loadingTimer = -1;
                }
                $('#loading').hide();
            }
            return response;
        }, function(response) {
            resourceRequests--;
            if (resourceRequests == 0) {
                if(loadingTimer != -1) {
                    window.clearTimeout(loadingTimer);
                    loadingTimer = -1;
                }
                $('#loading').hide();
            }

            return $q.reject(response);
        });
    };
});

// collapsable form fieldsets
module.directive('collapsable', function() {
    return function(scope, element, attrs) {
        element.click(function() {
            $(this).toggleClass('collapsed');
            $(this).find('.toggle-icons').toggleClass('kc-icon-collapse').toggleClass('kc-icon-expand');
            $(this).find('.toggle-icons').text($(this).text() == "Icon: expand" ? "Icon: collapse" : "Icon: expand");
            $(this).parent().find('.form-group').toggleClass('hidden');
        });
    }
});

// collapsable form fieldsets
module.directive('uncollapsed', function() {
    return function(scope, element, attrs) {
        element.prepend('<span class="kc-icon-collapse toggle-icons">Icon: collapse</span>');
        element.click(function() {
            $(this).toggleClass('collapsed');
            $(this).find('.toggle-icons').toggleClass('kc-icon-collapse').toggleClass('kc-icon-expand');
            $(this).find('.toggle-icons').text($(this).text() == "Icon: expand" ? "Icon: collapse" : "Icon: expand");
            $(this).parent().find('.form-group').toggleClass('hidden');
        });
    }
});

// collapsable form fieldsets
module.directive('collapsed', function() {
    return function(scope, element, attrs) {
        element.prepend('<span class="kc-icon-expand toggle-icons">Icon: expand</span>');
        element.parent().find('.form-group').toggleClass('hidden');
        element.click(function() {
            $(this).toggleClass('collapsed');
            $(this).find('.toggle-icons').toggleClass('kc-icon-collapse').toggleClass('kc-icon-expand');
            $(this).find('.toggle-icons').text($(this).text() == "Icon: expand" ? "Icon: collapse" : "Icon: expand");
            $(this).parent().find('.form-group').toggleClass('hidden');
        });
    }
});

/**
 * Directive for presenting an ON-OFF switch for checkbox.
 * Usage: <input ng-model="mmm" name="nnn" id="iii" onoffswitch [on-text="ooo" off-text="fff"] />
 */
module.directive('onoffswitch', function() {
    return {
        restrict: "EA",
        replace: true,
        scope: {
            name: '@',
            id: '@',
            ngModel: '=',
            ngDisabled: '=',
            kcOnText: '@onText',
            kcOffText: '@offText'
        },
        // TODO - The same code acts differently when put into the templateURL. Find why and move the code there.
        //templateUrl: "templates/kc-switch.html",
        template: "<span><div class='onoffswitch' tabindex='0'><input type='checkbox' ng-model='ngModel' ng-disabled='ngDisabled' class='onoffswitch-checkbox' name='{{name}}' id='{{id}}'><label for='{{id}}' class='onoffswitch-label'><span class='onoffswitch-inner'><span class='onoffswitch-active'>{{kcOnText}}</span><span class='onoffswitch-inactive'>{{kcOffText}}</span></span><span class='onoffswitch-switch'></span></label></div></span>",
        compile: function(element, attrs) {
            /*
            We don't want to propagate basic attributes to the root element of directive. Id should be passed to the
            input element only to achieve proper label binding (and validity).
            */
            element.removeAttr('name');
            element.removeAttr('id');

            if (!attrs.onText) { attrs.onText = "ON"; }
            if (!attrs.offText) { attrs.offText = "OFF"; }

            element.bind('keydown', function(e){
                var code = e.keyCode || e.which;
                if (code === 32 || code === 13) {
                    e.stopImmediatePropagation();
                    e.preventDefault();
                    $(e.target).find('input').click();
                }
            });
        }
    }
});

module.directive('kcInput', function() {
    var d = {
        scope : true,
        replace : false,
        link : function(scope, element, attrs) {
            var form = element.children('form');
            var label = element.children('label');
            var input = element.children('input');

            var id = form.attr('name') + '.' + input.attr('name');

            element.attr('class', 'control-group');

            label.attr('class', 'control-label');
            label.attr('for', id);

            input.wrap('<div class="controls"/>');
            input.attr('id', id);

            if (!input.attr('placeHolder')) {
                input.attr('placeHolder', label.text());
            }

            if (input.attr('required')) {
                label.append(' <span class="required">*</span>');
            }
        }
    };
    return d;
});

module.directive('kcEnter', function() {
    return function(scope, element, attrs) {
        element.bind("keydown keypress", function(event) {
            if (event.which === 13) {
                scope.$apply(function() {
                    scope.$eval(attrs.kcEnter);
                });

                event.preventDefault();
            }
        });
    };
});

module.directive('kcSave', function ($compile, Notifications) {
    return {
        restrict: 'A',
        link: function ($scope, elem, attr, ctrl) {
            elem.addClass("btn btn-primary btn-lg");
            elem.attr("type","submit");
            elem.bind('click', function() {
                $scope.$apply(function() {
                    var form = elem.closest('form');
                    if (form && form.attr('name')) {
                        var ngValid = form.find('.ng-valid');
                        if ($scope[form.attr('name')].$valid) {
                            //ngValid.removeClass('error');
                            ngValid.parent().removeClass('has-error');
                            $scope['save']();
                        } else {
                            Notifications.error("Missing or invalid field(s). Please verify the fields in red.")
                            //ngValid.removeClass('error');
                            ngValid.parent().removeClass('has-error');

                            var ngInvalid = form.find('.ng-invalid');
                            //ngInvalid.addClass('error');
                            ngInvalid.parent().addClass('has-error');
                        }
                    }
                });
            })
        }
    }
});

module.directive('kcReset', function ($compile, Notifications) {
    return {
        restrict: 'A',
        link: function ($scope, elem, attr, ctrl) {
            elem.addClass("btn btn-default btn-lg");
            elem.attr("type","submit");
            elem.bind('click', function() {
                $scope.$apply(function() {
                    var form = elem.closest('form');
                    if (form && form.attr('name')) {
                        form.find('.ng-valid').removeClass('error');
                        form.find('.ng-invalid').removeClass('error');
                        $scope['reset']();
                    }
                })
            })
        }
    }
});

module.directive('kcCancel', function ($compile, Notifications) {
    return {
        restrict: 'A',
        link: function ($scope, elem, attr, ctrl) {
            elem.addClass("btn btn-default btn-lg");
            elem.attr("type","submit");
        }
    }
});

module.directive('kcDelete', function ($compile, Notifications) {
    return {
        restrict: 'A',
        link: function ($scope, elem, attr, ctrl) {
            elem.addClass("btn btn-danger btn-lg");
            elem.attr("type","submit");
        }
    }
});


module.directive('kcDropdown', function ($compile, Notifications) {
    return {
        scope: {
            kcOptions: '=',
            kcModel: '=',
            id: "=",
            kcPlaceholder: '@'
        },
        restrict: 'EA',
        replace: true,
        templateUrl: 'templates/kc-select.html',
        link: function(scope, element, attr) {
            scope.updateModel = function(item) {
                scope.kcModel = item;
            };
        }
    }
});

module.directive('kcReadOnly', function() {
    var disabled = {};

    var d = {
        replace : false,
        link : function(scope, element, attrs) {
            var disable = function(i, e) {
                if (!e.disabled) {
                    disabled[e.tagName + i] = true;
                    e.disabled = true;
                }
            }

            var enable = function(i, e) {
                if (disabled[e.tagName + i]) {
                    e.disabled = false;
                    delete disabled[i];
                }
            }

            scope.$watch(attrs.kcReadOnly, function(readOnly) {
                if (readOnly) {
                    console.debug('readonly');
                    element.find('input').each(disable);
                    element.find('button').each(disable);
                    element.find('select').each(disable);
                    element.find('textarea').each(disable);
                } else {
                    element.find('input').each(enable);
                    element.find('input').each(enable);
                    element.find('button').each(enable);
                    element.find('select').each(enable);
                    element.find('textarea').each(enable);
                }
            });
        }
    };
    return d;
});

module.directive('kcNavigation', function ($compile, Notifications) {
    return {
        scope: true,
        restrict: 'E',
        replace: true,
        templateUrl: 'templates/kc-navigation.html',

        compile: function(element, attrs){
            if (!attrs.kcSocial) {
                attrs.kcSocial = false;
            }
        }
    }
});

/*
*  Used to select the element (invoke $(elem).select()) on specified action list.
*  Usages kc-select-action="click mouseover"
*  When used in the textarea element, this will select/highlight the textarea content on specified action (i.e. click).
*/
module.directive('kcSelectAction', function ($compile, Notifications) {
    return {
        restrict: 'A',
        compile: function (elem, attrs) {

            var events = attrs.kcSelectAction.split(" ");

            for(var i=0; i < events.length; i++){

                elem.bind(events[i], function(){
                    elem.select();
                });
            }
        }
    }
});

module.filter('remove', function() {
    return function(input, remove, attribute) {
        if (!input || !remove) {
            return input;
        }

        var out = [];
        for ( var i = 0; i < input.length; i++) {
            var e = input[i];

            if (Array.isArray(remove)) {
                for (var j = 0; j < remove.length; j++) {
                    if (attribute) {
                        if (remove[j][attribute] == e[attribute]) {
                            e = null;
                            break;
                        }
                    } else {
                        if (remove[j] == e) {
                            e = null;
                            break;
                        }
                    }
                }
            } else {
                if (attribute) {
                    if (remove[attribute] == e[attribute]) {
                        e = null;
                    }
                } else {
                    if (remove == e) {
                        e = null;
                    }
                }
            }

            if (e != null) {
                out.push(e);
            }
        }

        return out;
    };
});

module.filter('capitalize', function() {
    return function(input) {
        return input.substring(0, 1).toUpperCase() + input.substring(1);
    }
});

// Convert string like "externalRealmId" to more human-friendly "External Realm Id"
module.filter('humanFriendlyFormat', function() {
    return function(input) {
        if (!input) {
            return;
        }
        var result = input.substring(0, 1).toUpperCase();
        var s = input.substring(1);
        for (var i=0; i<s.length ; i++) {
            var c = s[i];
            if (c.match(/[A-Z]/)) {
                result = result.concat(" ")
            };
            result = result.concat(c);
        };
        return result;
    };
});<|MERGE_RESOLUTION|>--- conflicted
+++ resolved
@@ -131,21 +131,22 @@
             },
             controller : 'RealmLdapSettingsCtrl'
         })
-<<<<<<< HEAD
         .when('/realms/:realm/audit', {
             templateUrl : 'partials/realm-audit.html',
-=======
+            resolve : {
+                realm : function(RealmLoader) {
+                    return RealmLoader();
+                }
+            },
+            controller : 'RealmAuditCtrl'
+        })
         .when('/realms/:realm/auth-settings', {
             templateUrl : 'partials/realm-auth-list.html',
->>>>>>> 2aac603f
-            resolve : {
-                realm : function(RealmLoader) {
-                    return RealmLoader();
-                }
-            },
-<<<<<<< HEAD
-            controller : 'RealmAuditCtrl'
-=======
+            resolve : {
+                realm : function(RealmLoader) {
+                    return RealmLoader();
+                }
+            },
             controller : 'RealmAuthSettingsCtrl'
         })
         .when('/realms/:realm/auth-settings/create', {
@@ -171,7 +172,6 @@
                 }
             },
             controller : 'RealmAuthSettingsDetailCtrl'
->>>>>>> 2aac603f
         })
         .when('/create/user/:realm', {
             templateUrl : 'partials/user-detail.html',
@@ -1051,13 +1051,6 @@
 
 module.filter('capitalize', function() {
     return function(input) {
-        return input.substring(0, 1).toUpperCase() + input.substring(1);
-    }
-});
-
-// Convert string like "externalRealmId" to more human-friendly "External Realm Id"
-module.filter('humanFriendlyFormat', function() {
-    return function(input) {
         if (!input) {
             return;
         }
